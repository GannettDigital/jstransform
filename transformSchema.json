--- conflicted
+++ resolved
@@ -76,11 +76,10 @@
 								"$ref": "#/definitions/operations/timeParse"
 							},
 							{
-<<<<<<< HEAD
 								"$ref": "#/definitions/operations/toCamelCase"
-=======
+							},
+							{
 								"$ref": "#/definitions/operations/stringToInteger"
->>>>>>> 3acbfa13
 							}
 						]
 					}
@@ -280,13 +279,24 @@
 					}
 				}
 			},
-<<<<<<< HEAD
+			"stringToInteger": {
+				"description": "Accepts a string, converts it into an Integer and returns that Integer",
+				"type": "object",
+				"required": [
+					"type"
+				],
+				"additionalProperties": false,
+				"properties": {
+					"type": {
+						"type": "string",
+						"enum": [
+							"stringToInteger"
+						]
+					}
+				}
+			},
 			"toCamelCase": {
 				"description": "Accepts a string, removes the delimiter to convert and return a camel case string",
-=======
-			"stringToInteger": {
-				"description": "Accepts a string, converts it into an Integer and returns that Integer",
->>>>>>> 3acbfa13
 				"type": "object",
 				"required": [
 					"type"
@@ -296,11 +306,7 @@
 					"type": {
 						"type": "string",
 						"enum": [
-<<<<<<< HEAD
 							"toCamelCase"
-=======
-							"stringToInteger"
->>>>>>> 3acbfa13
 						]
 					}
 				}
