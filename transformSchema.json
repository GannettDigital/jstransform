{
	"id": "http://json-schema.org/draft-04/schema#",
	"$schema": "http://json-schema.org/draft-04/schema#",
	"description": "Core schema meta-schema",
	"definitions": {
		"transform": {
			"description": "Describes how the source data is transformed",
			"type": "object",
			"required": [
				"from"
			],
			"additionalProperties": false,
			"properties": {
				"method": {
					"description": "Describes in which order the transformed data is applied",
					"default": "first",
					"type": "string",
					"enum": [
						"first",
						"last",
						"concatenate"
					]
				},
				"methodOptions": {
					"description": "Describes options to be passed along to the chosen method",
					"type": "object",
					"properties": {
						"concatenateDelimiter": {
							"description": "Optional delimiter to use when concatenating multiple jsonPath items",
							"type": "string"
						}
					}
				},
				"from": {
					"description": "Describes where the input data comes from",
					"type": "array",
					"minItems": 1,
					"uniqueItems": true,
					"items": {
						"$ref": "#/definitions/transformFrom"
					}
				}
			}
		},
		"transformFrom": {
			"type": "object",
			"properties": {
				"jsonPath": {
					"$ref": "#/definitions/jsonPath"
				},
				"xmlPath": {
					"$ref": "#/definitions/xmlPath"
				},
				"operations": {
					"description": "Operations allows for further mutation of data",
					"type": "array",
					"minItems": 1,
					"uniqueItems": true,
					"items": {
						"oneOf": [{
								"$ref": "#/definitions/operations/caseChange"
							},
							{
								"$ref": "#/definitions/operations/inverse"
							},
							{
								"$ref": "#/definitions/operations/split"
							},
							{
								"$ref": "#/definitions/operations/replace"
							},
							{
								"$ref": "#/definitions/operations/max"
							},
							{
								"$ref": "#/definitions/operations/timeParse"
							},
							{
<<<<<<< HEAD
								"ref": "#definitions/operations/currentTime"
=======
								"$ref": "#/definitions/operations/stringToInteger"
>>>>>>> 901c2e1d
							}
						]
					}
				}
			}
		},
		"jsonPath": {
			"type": "string",
			"pattern": "^[@$](?:(?:\\.\\S+)|(?:\\['\\S+'\\]))+$"
		},
		"xmlPath": {
			"type": "string"
		},
		"operations": {
			"caseChange": {
				"description": "Accepts a string, returns a string",
				"type": "object",
				"required": [
					"type",
					"args"
				],
				"additionalProperties": false,
				"properties": {
					"type": {
						"type": "string",
						"enum": [
							"changeCase"
						]
					},
					"args": {
						"type": "object",
						"required": [
							"to"
						],
						"additionalProperties": false,
						"properties": {
							"to": {
								"description": "The case to change to",
								"type": "string",
								"enum": [
									"lower",
									"upper"
								]
							}
						}
					}
				}
			},
			"inverse": {
				"description": "Accepts boolean as input, returns inverse boolean",
				"type": "object",
				"required": [
					"type"
				],
				"additionalProperties": false,
				"properties": {
					"type": {
						"type": "string",
						"enum": [
							"inverse"
						]
					}
				}
			},
			"split": {
				"description": "Accepts a string and returns an array",
				"type": "object",
				"required": [
					"type",
					"args"
				],
				"additionalProperties": false,
				"properties": {
					"type": {
						"type": "string",
						"enum": [
							"split"
						]
					},
					"args": {
						"type": "object",
						"required": [
							"on"
						],
						"additionalProperties": false,
						"properties": {
							"on": {
								"description": "The string to split on",
								"type": "string"
							}
						}
					}
				}
			},
			"replace": {
				"description": "Accepts a string, returns a string",
				"type": "object",
				"required": [
					"type",
					"args"
				],
				"additionalProperties": false,
				"properties": {
					"type": {
						"type": "string",
						"enum": [
							"replace"
						]
					},
					"args": {
						"type": "object",
						"required": [
							"regex",
							"new"
						],
						"additionalProperties": false,
						"properties": {
							"regex": {
								"description": "Regex string that must have 1 capture group that will be used to match the part of the string that will be replaced",
								"type": "string"
							},
							"new": {
								"description": "The value that will replace capture group 1 in the above regex",
								"type": "string"
							}
						}
					}
				}
			},
			"max": {
				"description": "Accepts an array and finds the max valuye of these items. Can return a generic or a complex object",
				"type": "object",
				"required": [
					"type",
					"args"
				],
				"additionalProperties": false,
				"properties": {
					"type": {
						"type": "string",
						"enum": [
							"max"
						]
					},
					"args": {
						"type": "object",
						"required": [
							"by",
							"return"
						],
						"additionalProperties": false,
						"properties": {
							"by": {
								"descripition": "A JSON path selector that identifies a number to take the max of",
								"$ref": "#/definitions/jsonPath"
							},
							"return": {
								"description": "A JSON path selector that identifies the property to return of that item",
								"$ref": "#/definitions/jsonPath"
							}
						}
					}
				}
			},
			"timeParse": {
				"description": "Accepts a time string, formats and then layouts and returns a string",
				"type": "object",
				"required": [
					"type",
					"args"
				],
				"additionalProperties": false,
				"properties": {
					"type": {
						"type": "string",
						"enum": [
							"timeParse"
						]
					},
					"args": {
						"type": "object",
						"required": [
							"format",
							"layout"
						],
						"additionalProperties": false,
						"properties": {
							"format": {
								"description": "The format to parse the time string",
								"type": "string"
							},
							"layout": {
								"description": "The layout to put the time string into",
								"type": "string"
							}
						}
					}
				}
			},
<<<<<<< HEAD
			"currentTime" : {
				"description": "Returns the current time formatted as a string",
				"type": "object",
				"required": [
					"args"
=======
			"stringToInteger": {
				"description": "Accepts a string, converts it into an Integer and returns that Integer",
				"type": "object",
				"required": [
					"type"
>>>>>>> 901c2e1d
				],
				"additionalProperties": false,
				"properties": {
					"type": {
						"type": "string",
						"enum": [
<<<<<<< HEAD
							"currentTime"
						]
					},
					"args": {
						"type": "object",
						"required": [
							"format"
						],
						"additionalProperties": false,
						"properties": {
							"format": {
								"description": "The format to parse the time string"
							}
						}
=======
							"stringToInteger"
						]
>>>>>>> 901c2e1d
					}
				}
			}
		},
		"schemaArray": {
			"type": "array",
			"minItems": 1,
			"items": {
				"$ref": "#"
			}
		},
		"positiveInteger": {
			"type": "integer",
			"minimum": 0
		},
		"positiveIntegerDefault0": {
			"allOf": [{
				"$ref": "#/definitions/positiveInteger"
			}, {
				"default": 0
			}]
		},
		"simpleTypes": {
			"enum": ["array", "boolean", "integer", "null", "number", "object", "string"]
		},
		"stringArray": {
			"type": "array",
			"items": {
				"type": "string"
			},
			"minItems": 1,
			"uniqueItems": true
		}
	},
	"type": "object",
	"properties": {
		"transform": {
			"type": "object",
			"properties": {
				"cumulo": {
					"$ref": "#/definitions/transform"
				},
				"presentationv4": {
					"$ref": "#/definitions/transform"
				}
			}
		},
		"id": {
			"type": "string",
			"format": "uri"
		},
		"$schema": {
			"type": "string",
			"format": "uri"
		},
		"title": {
			"type": "string"
		},
		"description": {
			"type": "string"
		},
		"default": {},
		"multipleOf": {
			"type": "number",
			"minimum": 0,
			"exclusiveMinimum": true
		},
		"maximum": {
			"type": "number"
		},
		"exclusiveMaximum": {
			"type": "boolean",
			"default": false
		},
		"minimum": {
			"type": "number"
		},
		"exclusiveMinimum": {
			"type": "boolean",
			"default": false
		},
		"maxLength": {
			"$ref": "#/definitions/positiveInteger"
		},
		"minLength": {
			"$ref": "#/definitions/positiveIntegerDefault0"
		},
		"pattern": {
			"type": "string",
			"format": "regex"
		},
		"additionalItems": {
			"anyOf": [{
					"type": "boolean"
				},
				{
					"$ref": "#"
				}
			],
			"default": {}
		},
		"items": {
			"anyOf": [{
					"$ref": "#"
				},
				{
					"$ref": "#/definitions/schemaArray"
				}
			],
			"default": {}
		},
		"maxItems": {
			"$ref": "#/definitions/positiveInteger"
		},
		"minItems": {
			"$ref": "#/definitions/positiveIntegerDefault0"
		},
		"uniqueItems": {
			"type": "boolean",
			"default": false
		},
		"maxProperties": {
			"$ref": "#/definitions/positiveInteger"
		},
		"minProperties": {
			"$ref": "#/definitions/positiveIntegerDefault0"
		},
		"required": {
			"$ref": "#/definitions/stringArray"
		},
		"additionalProperties": {
			"anyOf": [{
					"type": "boolean"
				},
				{
					"$ref": "#"
				}
			],
			"default": {}
		},
		"definitions": {
			"type": "object",
			"additionalProperties": {
				"$ref": "#"
			},
			"default": {}
		},
		"properties": {
			"type": "object",
			"additionalProperties": {
				"$ref": "#"
			},
			"default": {}
		},
		"patternProperties": {
			"type": "object",
			"additionalProperties": {
				"$ref": "#"
			},
			"default": {}
		},
		"dependencies": {
			"type": "object",
			"additionalProperties": {
				"anyOf": [{
						"$ref": "#"
					},
					{
						"$ref": "#/definitions/stringArray"
					}
				]
			}
		},
		"enum": {
			"type": "array",
			"minItems": 1,
			"uniqueItems": true
		},
		"type": {
			"anyOf": [{
					"$ref": "#/definitions/simpleTypes"
				},
				{
					"type": "array",
					"items": {
						"$ref": "#/definitions/simpleTypes"
					},
					"minItems": 1,
					"uniqueItems": true
				}
			]
		},
		"allOf": {
			"$ref": "#/definitions/schemaArray"
		},
		"anyOf": {
			"$ref": "#/definitions/schemaArray"
		},
		"oneOf": {
			"$ref": "#/definitions/schemaArray"
		},
		"not": {
			"$ref": "#"
		}
	},
	"dependencies": {
		"exclusiveMaximum": ["maximum"],
		"exclusiveMinimum": ["minimum"]
	},
	"default": {}
}<|MERGE_RESOLUTION|>--- conflicted
+++ resolved
@@ -76,11 +76,10 @@
 								"$ref": "#/definitions/operations/timeParse"
 							},
 							{
-<<<<<<< HEAD
 								"ref": "#definitions/operations/currentTime"
-=======
+              },
+              {
 								"$ref": "#/definitions/operations/stringToInteger"
->>>>>>> 901c2e1d
 							}
 						]
 					}
@@ -280,26 +279,34 @@
 					}
 				}
 			},
-<<<<<<< HEAD
-			"currentTime" : {
-				"description": "Returns the current time formatted as a string",
-				"type": "object",
-				"required": [
-					"args"
-=======
 			"stringToInteger": {
 				"description": "Accepts a string, converts it into an Integer and returns that Integer",
 				"type": "object",
 				"required": [
 					"type"
->>>>>>> 901c2e1d
-				],
-				"additionalProperties": false,
-				"properties": {
-					"type": {
-						"type": "string",
-						"enum": [
-<<<<<<< HEAD
+				],
+				"additionalProperties": false,
+				"properties": {
+					"type": {
+						"type": "string",
+						"enum": [
+							"stringToInteger"
+						]
+					}
+				}
+			}
+		},
+    "currentTime" : {
+				"description": "Returns the current time formatted as a string",
+				"type": "object",
+				"required": [
+					"args"
+				],
+				"additionalProperties": false,
+				"properties": {
+					"type": {
+						"type": "string",
+						"enum": [
 							"currentTime"
 						]
 					},
@@ -314,10 +321,6 @@
 								"description": "The format to parse the time string"
 							}
 						}
-=======
-							"stringToInteger"
-						]
->>>>>>> 901c2e1d
 					}
 				}
 			}
