--- conflicted
+++ resolved
@@ -62,6 +62,8 @@
 		switch toj.Name {
 		case "changeCase":
 			op = &changeCase{}
+    case "currentTime":
+			op = &currentTime{}
 		case "duration":
 			op = &duration{}
 		case "inverse":
@@ -74,13 +76,8 @@
 			op = &split{}
 		case "timeParse":
 			op = &timeParse{}
-<<<<<<< HEAD
-		case "currentTime":
-			op = &currentTime{}
-=======
 		case "toCamelCase":
 			op = &toCamelCase{}
->>>>>>> 760292f5
 		case "stringToInteger":
 			op = &stringToInteger{}
 		default:
