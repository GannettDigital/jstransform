--- conflicted
+++ resolved
@@ -74,13 +74,10 @@
 			op = &split{}
 		case "timeParse":
 			op = &timeParse{}
-<<<<<<< HEAD
 		case "currentTime":
 			op = &currentTime{}
-=======
 		case "stringToInteger":
 			op = &stringToInteger{}
->>>>>>> 901c2e1d
 
 		default:
 			return fmt.Errorf("unsupported operation %q", toj.Name)
