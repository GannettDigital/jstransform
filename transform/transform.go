--- conflicted
+++ resolved
@@ -74,14 +74,10 @@
 			op = &split{}
 		case "timeParse":
 			op = &timeParse{}
-<<<<<<< HEAD
 		case "toCamelCase":
 			op = &toCamelCase{}
-=======
 		case "stringToInteger":
 			op = &stringToInteger{}
-
->>>>>>> 3acbfa13
 		default:
 			return fmt.Errorf("unsupported operation %q", toj.Name)
 		}
