package transform

import (
	"errors"
	"fmt"
	"regexp"
	"strconv"
	"strings"
	"time"

	"github.com/PaesslerAG/jsonpath"
)

var durationRe = regexp.MustCompile(`^([\d]*?):?([\d]*):([\d]*)$`)

// duration is a transformOperation which changes from a string duration like "MM:SS" to a number of seconds as
// an integer.
type duration struct {
	re *regexp.Regexp
}

func (c *duration) init(args map[string]string) error {
	c.re = durationRe
	return nil
}

func (c *duration) transform(raw interface{}) (interface{}, error) {
	if array, ok := raw.([]interface{}); ok && len(array) == 1 {
		raw = array[0]
	}

	in, ok := raw.(string)
	if !ok {
		return nil, errors.New("duration only supports strings")
	}

	matches := c.re.FindStringSubmatch(in)
	if matches == nil || len(matches) != 4 {
		return nil, errors.New("duration transform input did not match 'MM:SS' or 'HH:MM:SS'")
	}
	hours, err := strconv.Atoi(matches[1])
	if err != nil && matches[1] != "" {
		return nil, err
	}
	minutes, err := strconv.Atoi(matches[2])
	if err != nil && matches[2] != "" {
		return nil, err
	}
	seconds, err := strconv.Atoi(matches[3])
	if err != nil && matches[3] != "" {
		return nil, err
	}

	minutes += 60 * hours
	seconds += 60 * minutes

	return seconds, nil
}

// changeCase is a transformOperation which changes the case of strings.
type changeCase struct {
	args map[string]string
}

func (c *changeCase) init(args map[string]string) error {
	if err := requiredArgs([]string{"to"}, args); err != nil {
		return err
	}
	value := args["to"]
	if value != "lower" && value != "upper" {
		return errors.New("the argument 'to' is required and must be either 'lower' or 'upper'")
	}

	c.args = args
	return nil
}

func (c *changeCase) transform(raw interface{}) (interface{}, error) {
	in, ok := raw.(string)
	if !ok {
		return nil, errors.New("changeCase only supports strings")
	}

	switch c.args["to"] {
	case "lower":
		return strings.ToLower(in), nil
	case "upper":
		return strings.ToUpper(in), nil
	}
	return nil, errors.New("unknown error in changeCase")
}

// inverse is a transformOperation which flips the value of a boolean.
type inverse struct {
	args map[string]string
}

func (i *inverse) init(args map[string]string) error {
	return nil
}

func (i *inverse) transform(raw interface{}) (interface{}, error) {
	in, ok := raw.(bool)
	if !ok {
		return nil, errors.New("inverse only supports booleans")
	}
	return !in, nil
}

// max is a transformOperation which retrieves a field from the maximum item in an array.
// The maxiumum item is determined by comparing values in a defined number field on the array items.
type max struct {
	args map[string]string
}

func (m *max) init(args map[string]string) error {
	if err := requiredArgs([]string{"by", "return"}, args); err != nil {
		return err
	}
	m.args = args
	return nil
}

func (m *max) transform(in interface{}) (interface{}, error) {
	inArray, ok := in.([]interface{})
	if !ok {
		return nil, errors.New("input must be an array")
	}
	byArg := strings.Replace(m.args["by"], "@", "$", 1)
	returnArg := strings.Replace(m.args["return"], "@", "$", 1)

	var largest float64
	var largestIndex int
	for i, item := range inArray {
		byRaw, err := jsonpath.Get(byArg, item)
		if err != nil {
			return nil, fmt.Errorf("failed extracting 'by' field: %v", err)
		}
		by, ok := byRaw.(float64)
		if !ok {
			byInt, ok := byRaw.(int)
			if !ok {
				return nil, errors.New("by field is not a number")
			}
			by = float64(byInt)
		}
		if by > largest {
			largest = by
			largestIndex = i
		}
	}

	rawReturn, err := jsonpath.Get(returnArg, inArray[largestIndex])
	if err != nil {
		return nil, fmt.Errorf("failed extracting 'return' field: %v", err)
	}

	return rawReturn, nil
}

// replace is a transformOperation which performs a regex based find/replace on a string value.
type replace struct {
	args  map[string]string
	regex *regexp.Regexp
}

func (r *replace) init(args map[string]string) error {
	if err := requiredArgs([]string{"regex", "new"}, args); err != nil {
		return err
	}
	re, err := regexp.Compile(args["regex"])
	if err != nil {
		return fmt.Errorf("failed to parse regex %q: %v", args["regex"], err)
	}

	r.regex = re
	r.args = args
	return nil
}

func (r *replace) transform(raw interface{}) (interface{}, error) {
	if r.regex == nil {
		return nil, errors.New("init was not run")
	}
	in, ok := raw.(string)
	if !ok {
		return nil, errors.New("replace only supports strings")
	}

	return r.regex.ReplaceAllString(in, r.args["new"]), nil
}

// split is a transformOperation which splits a string based on a given split string.
type split struct {
	args map[string]string
}

func (s *split) init(args map[string]string) error {
	if err := requiredArgs([]string{"on"}, args); err != nil {
		return err
	}

	s.args = args
	return nil
}

func (s *split) transform(raw interface{}) (interface{}, error) {
	in, ok := raw.(string)
	if !ok {
		return nil, errors.New("split only supports strings")
	}

	splits := strings.Split(in, s.args["on"])

	// Return []interface{} to avoid messing up type casts later in the process
	interfaceSplits := []interface{}{}
	for _, s := range splits {
		interfaceSplits = append(interfaceSplits, s)
	}
	return interfaceSplits, nil
}

// timeParse is a transformOperation which formats a date string into the layout
type timeParse struct {
	args map[string]string
}

func (t *timeParse) init(args map[string]string) error {
	if err := requiredArgs([]string{"format", "layout"}, args); err != nil {
		return err
	}

	t.args = args
	return nil
}

func (t *timeParse) transform(raw interface{}) (interface{}, error) {
	in, ok := raw.(string)
	if !ok {
		return nil, errors.New("timeParse only supports strings")
	}
	parsedTime, err := time.Parse(t.args["format"], in)
	if err != nil {
		return nil, fmt.Errorf("time could not be parsed using supplied format")
	}
	return parsedTime.Format(t.args["layout"]), nil
}

<<<<<<< HEAD
type currentTime struct {
	args map[string]string
}

func (c *currentTime) init(args map[string]string) error {
	if err := requiredArgs([]string{"format"}, args); err != nil {
		return err
	}
=======
// toCamelCase is a transformOperation which converts strings with dashes to camelCase.
type toCamelCase struct {
	args map[string]string
}

func (c *toCamelCase) init(args map[string]string) error {
	if err := requiredArgs([]string{"delimiter"}, args); err != nil {
		return err
	}

>>>>>>> 760292f5
	c.args = args
	return nil
}

<<<<<<< HEAD
func (c *currentTime) transform(raw interface{}) (interface{}, error) {
	timeFmt := c.args["format"]
	switch c.args["format"] {
	case "RFC3339":
		timeFmt = time.RFC3339
	default:

	}
	return time.Now().Format(timeFmt), nil
=======
func (c *toCamelCase) transform(raw interface{}) (interface{}, error) {
	in, ok := raw.(string)
	if !ok {
		return nil, errors.New("toCamelCase only supports input of type string")
	}

	arr := strings.Split(in, c.args["delimiter"])

	for i, cap := range arr {
		if i == 0 {
			arr[0] = strings.ToLower(cap)
			continue
		}
		arr[i] = strings.Title(cap)
	}

	return strings.Join(arr, ""), nil
>>>>>>> 760292f5
}

// stringToInteger is a transformOperation which takes a string and converts it into an Int
type stringToInteger struct {
}

func (s *stringToInteger) init(args map[string]string) error {
	return nil
}

func (s *stringToInteger) transform(raw interface{}) (interface{}, error) {
	str, ok := raw.(string)
	if !ok {
		return nil, errors.New("stringToInteger only supports strings")
	}

	return strconv.Atoi(str)
}

// requiredArgs checks the given args map to make sure it contains the required args and only the required args.
func requiredArgs(required []string, args map[string]string) error {
	if len(args) != len(required) {
		return fmt.Errorf("expected args %v but got %d args", required, len(args))
	}
	for _, arg := range required {
		if _, ok := args[arg]; !ok {
			return fmt.Errorf("argument %q is required", arg)
		}
	}
	return nil
}<|MERGE_RESOLUTION|>--- conflicted
+++ resolved
@@ -246,7 +246,7 @@
 	return parsedTime.Format(t.args["layout"]), nil
 }
 
-<<<<<<< HEAD
+// currentTime is a transformOperation which returns the current time in a specified format
 type currentTime struct {
 	args map[string]string
 }
@@ -255,23 +255,10 @@
 	if err := requiredArgs([]string{"format"}, args); err != nil {
 		return err
 	}
-=======
-// toCamelCase is a transformOperation which converts strings with dashes to camelCase.
-type toCamelCase struct {
-	args map[string]string
-}
-
-func (c *toCamelCase) init(args map[string]string) error {
-	if err := requiredArgs([]string{"delimiter"}, args); err != nil {
-		return err
-	}
-
->>>>>>> 760292f5
-	c.args = args
-	return nil
-}
-
-<<<<<<< HEAD
+  	c.args = args
+	return nil
+}
+
 func (c *currentTime) transform(raw interface{}) (interface{}, error) {
 	timeFmt := c.args["format"]
 	switch c.args["format"] {
@@ -281,7 +268,18 @@
 
 	}
 	return time.Now().Format(timeFmt), nil
-=======
+  }
+
+// toCamelCase is a transformOperation which converts strings with dashes to camelCase.
+type toCamelCase struct {
+	args map[string]string
+}
+
+func (c *toCamelCase) init(args map[string]string) error {
+	if err := requiredArgs([]string{"delimiter"}, args); err != nil {
+		return err
+	}
+  
 func (c *toCamelCase) transform(raw interface{}) (interface{}, error) {
 	in, ok := raw.(string)
 	if !ok {
@@ -299,7 +297,6 @@
 	}
 
 	return strings.Join(arr, ""), nil
->>>>>>> 760292f5
 }
 
 // stringToInteger is a transformOperation which takes a string and converts it into an Int
