{
  "$schema": "http://json-schema.org/draft-04/schema#",
  "type": "object",
  "properties": {
    "caseSplit": {
      "type": "array",
      "items": {
        "type": "string",
        "transform": {
          "cumulo": {
            "from": [
              {
                "jsonPath": "@"
              }
            ]
          }
        }
      },
      "transform": {
        "cumulo": {
          "from": [
            {
              "jsonPath": "$.mixedCase",
              "operations": [
                {
                  "type": "changeCase",
                  "args": {
                    "to": "lower"
                  }
                },
                {
                  "type": "split",
                  "args": {
                    "on": "|"
                  }
                }
              ]
            }
          ]
        }
      }
    },
    "contributor": {
      "type": "string",
      "transform": {
        "cumulo": {
          "from": [
            {
              "jsonPath": "$.data.contributors[*]",
              "operations": [
                {
                  "type": "max",
                  "args": {
                    "by": "@.id",
                    "return": "@.fullname"
                  }
                }
              ]
            }
          ]
        }
      }
    },
    "url": {
      "type": "string",
      "transform": {
        "cumulo": {
          "from": [
            {
              "jsonPath": "$.url",
              "operations": [
                {
                  "type": "replace",
                  "args": {
                    "regex": "foo\\.com",
                    "new": "gannettdigital.com"
                  }
                }
              ]
            }
          ]
        }
      }
    },
    "valid": {
      "type": "boolean",
      "transform": {
        "cumulo": {
          "from": [
            {
              "jsonPath": "$.invalid",
              "operations": [
                {
                  "type": "inverse"
                }
              ]
            }
          ]
        }
      }
    },
    "duration": {
      "type": "number",
      "transform": {
        "cumulo": {
          "from": [
            {
              "jsonPath": "$.data.attributes[?(@.name==\"length\")].value",
              "operations": [
                {
                  "type": "duration"
                }
              ]
            }
          ]
        }
      }
    },
    "startTime": {
      "type": "string",
      "transform": {
        "cumulo": {
          "from": [
            {
              "jsonPath": "$.startTime",
              "operations": [
                {
                  "type": "timeParse",
                  "args": {
                    "format": "2006-01-02T15:04:05Z07:00",
                    "layout": "03:04"
                  }
                }
              ]
            }
          ]
        }
      }
    },
<<<<<<< HEAD
    "toCamelCase": {
      "type": "string",
=======
    "strToInt": {
      "type": "integer",
>>>>>>> 3acbfa13
      "transform": {
        "cumulo": {
          "from": [
            {
<<<<<<< HEAD
              "jsonPath": "$.toCamelCase",
              "operations": [
                {
                  "type": "toCamelCase"
=======
              "jsonPath": "$.strToInt",
              "operations": [
                {
                  "type": "stringToInteger"
>>>>>>> 3acbfa13
                }
              ]
            }
          ]
        }
      }
    }
  }
}<|MERGE_RESOLUTION|>--- conflicted
+++ resolved
@@ -137,28 +137,16 @@
         }
       }
     },
-<<<<<<< HEAD
-    "toCamelCase": {
-      "type": "string",
-=======
     "strToInt": {
       "type": "integer",
->>>>>>> 3acbfa13
       "transform": {
         "cumulo": {
           "from": [
             {
-<<<<<<< HEAD
-              "jsonPath": "$.toCamelCase",
-              "operations": [
-                {
-                  "type": "toCamelCase"
-=======
               "jsonPath": "$.strToInt",
               "operations": [
                 {
                   "type": "stringToInteger"
->>>>>>> 3acbfa13
                 }
               ]
             }
@@ -166,5 +154,22 @@
         }
       }
     }
+  },
+  "toCamelCase": {
+    "type": "string",
+    "transform": {
+      "cumulo": {
+        "from": [
+          {
+            "jsonPath": "$.toCamelCase",
+            "operations": [
+              {
+                "type": "toCamelCase"
+              }
+            ]
+          }
+        ]
+      }
+    }
   }
 }