--- conflicted
+++ resolved
@@ -1,11 +1,10 @@
 # jstransform CHANGELOG
 
+# 0.0.7
+John Lin - handle JSON files with no oneOfTypes
+
 # 0.0.6
-<<<<<<< HEAD
-John Lin - jstransform handle JSON files with no oneOfTypes
-=======
 Tim Kuhlman - Converting a nil to a string should result in a nil return with no error
->>>>>>> 7a167f1a
 
 # 0.0.5
 Tim Kuhlman - Implement go struct generation from JSON schema
