# jstransform CHANGELOG

<<<<<<< HEAD
# 0.0.9
Kent Lee - Expand input/output paths and added examples
=======
# 0.0.8
Tim Kuhlman - Generate a parent struct to embed in others for JSON schemas with allOf refs
>>>>>>> 607a68bf

# 0.0.7
John Lin - handle JSON files with no oneOfTypes

# 0.0.6
Tim Kuhlman - Converting a nil to a string should result in a nil return with no error

# 0.0.5
Tim Kuhlman - Implement go struct generation from JSON schema

# 0.0.4
Dennis Nguyen - default nil booleans

# 0.0.3
Tim Kuhlman - Expand the walk function to walk by instance or raw JSON

# 0.0.2
Tim Kuhlman - split out transform code from jsonschema

# 0.0.1
Tim Kuhlman - initial creation of jstransform repo<|MERGE_RESOLUTION|>--- conflicted
+++ resolved
@@ -1,12 +1,10 @@
 # jstransform CHANGELOG
 
-<<<<<<< HEAD
 # 0.0.9
-Kent Lee - Expand input/output paths and added examples
-=======
+Kent Lee - Expand input/output paths and add go generate examples
+
 # 0.0.8
 Tim Kuhlman - Generate a parent struct to embed in others for JSON schemas with allOf refs
->>>>>>> 607a68bf
 
 # 0.0.7
 John Lin - handle JSON files with no oneOfTypes
